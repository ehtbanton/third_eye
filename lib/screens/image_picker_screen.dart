import 'dart:io';
import 'dart:typed_data';
import 'package:flutter/material.dart';
import 'package:flutter_bluetooth_serial/flutter_bluetooth_serial.dart';
import 'package:permission_handler/permission_handler.dart';
import 'package:path_provider/path_provider.dart';
import '../services/llama_service.dart';
import '../services/tts_service.dart';
import '../services/esp32_bluetooth_service.dart';

class ImagePickerScreen extends StatefulWidget {
  const ImagePickerScreen({super.key});

  @override
  State<ImagePickerScreen> createState() => _ImagePickerScreenState();
}

class _ImagePickerScreenState extends State<ImagePickerScreen> {
  final LlamaService _llamaService = LlamaService();
  final TtsService _ttsService = TtsService();
  final Esp32BluetoothService _bluetoothService = Esp32BluetoothService();

  Uint8List? _currentFrame;
  Uint8List? _snapshotImage;
  File? _capturedImage;
  String _description = '';
  bool _isLoading = false;
  bool _serverAvailable = false;
  bool _isInitializing = false;
  bool _isConnectedToBluetooth = false;
  List<BluetoothDevice> _pairedDevices = [];

  @override
  void initState() {
    super.initState();
    _initializeServices();
  }

  Future<void> _initializeServices() async {
    setState(() {
      _isInitializing = true;
    });

    try {
      // Request Bluetooth permissions
      if (Platform.isAndroid) {
        await Permission.bluetooth.request();
        await Permission.bluetoothConnect.request();
        await Permission.bluetoothScan.request();
      }

      // Initialize Gemini API and TTS
      final success = await _llamaService.initialize();
      await _ttsService.initialize();

      // Check if Bluetooth is enabled
      final btEnabled = await _bluetoothService.isBluetoothEnabled();
      if (!btEnabled) {
        await _bluetoothService.requestEnableBluetooth();
      }

      // Get paired devices
      _pairedDevices = await _bluetoothService.getPairedDevices();

      if (mounted) {
        setState(() {
          _isInitializing = false;
          _serverAvailable = success;
        });

        if (!success) {
          ScaffoldMessenger.of(context).showSnackBar(
            const SnackBar(
              content: Text('Failed to initialize: Check your API key in .env'),
              duration: Duration(seconds: 5),
              backgroundColor: Colors.red,
            ),
          );
        }

        // Show dialog to select ESP32 device
        if (_pairedDevices.isNotEmpty) {
          _showDeviceSelectionDialog();
        } else {
          ScaffoldMessenger.of(context).showSnackBar(
            const SnackBar(
              content: Text('No paired Bluetooth devices found. Please pair your ESP32 CAM first.'),
              duration: Duration(seconds: 5),
              backgroundColor: Colors.orange,
            ),
          );
        }
      }
    } catch (e) {
      setState(() {
        _isInitializing = false;
      });
      if (mounted) {
        ScaffoldMessenger.of(context).showSnackBar(
          SnackBar(
            content: Text('Initialization failed: $e'),
            duration: const Duration(seconds: 5),
            backgroundColor: Colors.red,
          ),
        );
      }
    }
  }

  Future<void> _showDeviceSelectionDialog() async {
    final device = await showDialog<BluetoothDevice>(
      context: context,
      builder: (context) => AlertDialog(
        title: const Text('Select ESP32 CAM'),
        content: SizedBox(
          width: double.maxFinite,
          child: ListView.builder(
            shrinkWrap: true,
            itemCount: _pairedDevices.length,
            itemBuilder: (context, index) {
              final device = _pairedDevices[index];
              return ListTile(
                title: Text(device.name ?? 'Unknown Device'),
                subtitle: Text(device.address),
                onTap: () => Navigator.pop(context, device),
              );
            },
          ),
        ),
        actions: [
          TextButton(
            onPressed: () => Navigator.pop(context),
            child: const Text('Cancel'),
          ),
        ],
      ),
    );

    if (device != null) {
      await _connectToDevice(device);
    }
  }

  Future<void> _connectToDevice(BluetoothDevice device) async {
    setState(() {
      _isLoading = true;
    });

    final success = await _bluetoothService.connect(device.address);

    if (success) {
      // Listen to image stream
      _bluetoothService.imageStream.listen((imageData) {
        if (mounted) {
          setState(() {
            _currentFrame = imageData;
          });
        }
      });

      // Start streaming
      await _bluetoothService.startStreaming();

      if (mounted) {
        setState(() {
          _isConnectedToBluetooth = true;
          _isLoading = false;
        });

        ScaffoldMessenger.of(context).showSnackBar(
          SnackBar(
            content: Text('Connected to ${device.name}'),
            backgroundColor: Colors.green,
          ),
        );
      }
    } else {
      if (mounted) {
        setState(() {
          _isLoading = false;
        });

        ScaffoldMessenger.of(context).showSnackBar(
          const SnackBar(
            content: Text('Failed to connect to ESP32 CAM'),
            backgroundColor: Colors.red,
          ),
        );
      }
    }
  }

  Future<void> _captureAndDescribe() async {
    if (!_isConnectedToBluetooth || _currentFrame == null) {
      if (mounted) {
        ScaffoldMessenger.of(context).showSnackBar(
          const SnackBar(
            content: Text('Not connected to ESP32 CAM or no image available'),
            backgroundColor: Colors.orange,
          ),
        );
      }
      return;
    }

    try {
      setState(() {
        _isLoading = true;
        _description = '';
        _snapshotImage = _currentFrame;
      });

      // Save current frame to a temporary file
      final tempDir = await getTemporaryDirectory();
      final timestamp = DateTime.now().millisecondsSinceEpoch;
      final tempFile = File('${tempDir.path}/snapshot_$timestamp.jpg');
      await tempFile.writeAsBytes(_currentFrame!);

      setState(() {
        _capturedImage = tempFile;
      });

      // Get description from LLM
      final response = await _llamaService.describeImage(tempFile.path);

      setState(() {
        if (response.success) {
          _description = response.content;
          // Speak the description immediately
          _ttsService.speak(_description);
        } else {
          _description = 'Error: ${response.error}';
        }
        _isLoading = false;
      });
    } catch (e) {
      setState(() {
        _description = 'Error: $e';
        _isLoading = false;
      });
    }
  }

  Future<void> _captureAndExtractText() async {
    if (_cameraController == null || !_cameraController!.value.isInitialized) {
      return;
    }

    try {
      setState(() {
        _isLoading = true;
        _description = '';
      });

      // Capture image
      final XFile imageFile = await _cameraController!.takePicture();
      final File capturedFile = File(imageFile.path);

      setState(() {
        _capturedImage = capturedFile;
      });

      // Extract text from LLM
      final response = await _llamaService.extractText(capturedFile.path);

      setState(() {
        if (response.success) {
          _description = response.content;
          // Speak the extracted text immediately
          _ttsService.speak(_description);
        } else {
          _description = 'Error: ${response.error}';
        }
        _isLoading = false;
      });
    } catch (e) {
      setState(() {
        _description = 'Error: $e';
        _isLoading = false;
      });
    }
  }

  @override
  void dispose() {
    _bluetoothService.dispose();
    _llamaService.dispose();
    _ttsService.dispose();
    super.dispose();
  }

  @override
  Widget build(BuildContext context) {
    return Scaffold(
      backgroundColor: Colors.black,
      body: _isInitializing
          ? const Center(
              child: Column(
                mainAxisAlignment: MainAxisAlignment.center,
                children: [
                  CircularProgressIndicator(color: Colors.white),
                  SizedBox(height: 16),
                  Text(
                    'Initializing camera...',
                    style: TextStyle(color: Colors.white),
                  ),
                ],
              ),
            )
          : Column(
              children: [
                // Top half: ESP32 CAM stream preview with capture button
                Expanded(
                  flex: 1,
                  child: Stack(
                    fit: StackFit.expand,
                    children: [
                      // ESP32 CAM stream preview
                      if (_isConnectedToBluetooth && _currentFrame != null)
                        Center(
                          child: Image.memory(
                            _currentFrame!,
                            fit: BoxFit.contain,
                            gaplessPlayback: true,
                          ),
                        )
                      else if (_isConnectedToBluetooth)
                        const Center(
                          child: Column(
                            mainAxisAlignment: MainAxisAlignment.center,
                            children: [
                              CircularProgressIndicator(color: Colors.white),
                              SizedBox(height: 16),
                              Text(
                                'Waiting for ESP32 CAM stream...',
                                style: TextStyle(color: Colors.white),
                              ),
                            ],
                          ),
                        )
                      else
                        Center(
                          child: Column(
                            mainAxisAlignment: MainAxisAlignment.center,
                            children: [
                              const Icon(
                                Icons.bluetooth_disabled,
                                color: Colors.white,
                                size: 64,
                              ),
                              const SizedBox(height: 16),
                              const Text(
                                'Not connected to ESP32 CAM',
                                style: TextStyle(color: Colors.white),
                              ),
                              const SizedBox(height: 8),
                              ElevatedButton(
                                onPressed: () => _showDeviceSelectionDialog(),
                                child: const Text('Connect to Device'),
                              ),
                            ],
                          ),
                        ),

                      // Status indicators (top right)
                      Positioned(
                        top: 40,
                        right: 16,
                        child: Column(
                          children: [
                            Icon(
                              _serverAvailable ? Icons.check_circle : Icons.error,
                              color: _serverAvailable ? Colors.green : Colors.red,
                              size: 32,
                            ),
                            const SizedBox(height: 8),
                            Icon(
                              _isConnectedToBluetooth ? Icons.bluetooth_connected : Icons.bluetooth_disabled,
                              color: _isConnectedToBluetooth ? Colors.blue : Colors.grey,
                              size: 32,
                            ),
                          ],
                        ),
                      ),

                      // Capture buttons (bottom center)
                      Positioned(
                        bottom: 20,
                        left: 0,
                        right: 0,
                        child: Center(
<<<<<<< HEAD
                          child: FloatingActionButton(
                            onPressed: _isLoading || !_serverAvailable || !_isConnectedToBluetooth
                                ? null
                                : _captureAndDescribe,
                            backgroundColor: _serverAvailable && _isConnectedToBluetooth
                                ? Colors.white
                                : Colors.grey,
                            child: const Icon(
                              Icons.camera_alt,
                              color: Colors.black,
                              size: 32,
                            ),
=======
                          child: Row(
                            mainAxisAlignment: MainAxisAlignment.center,
                            children: [
                              // Describe button
                              FloatingActionButton(
                                onPressed: _isLoading || !_serverAvailable
                                    ? null
                                    : _captureAndDescribe,
                                backgroundColor: _serverAvailable
                                    ? Colors.white
                                    : Colors.grey,
                                child: const Icon(
                                  Icons.camera_alt,
                                  color: Colors.black,
                                  size: 32,
                                ),
                              ),
                              const SizedBox(width: 16),
                              // Extract text button
                              FloatingActionButton(
                                onPressed: _isLoading || !_serverAvailable
                                    ? null
                                    : _captureAndExtractText,
                                backgroundColor: _serverAvailable
                                    ? Colors.white
                                    : Colors.grey,
                                child: const Icon(
                                  Icons.text_fields,
                                  color: Colors.black,
                                  size: 32,
                                ),
                              ),
                            ],
>>>>>>> 40f60797
                          ),
                        ),
                      ),
                    ],
                  ),
                ),

                // Bottom half: Image preview (left) and description (right)
                Expanded(
                  flex: 1,
                  child: Container(
                    color: Colors.grey[900],
                    child: Row(
                      children: [
                        // Left: Image preview
                        Expanded(
                          flex: 1,
                          child: Container(
                            padding: const EdgeInsets.all(8.0),
                            child: _capturedImage != null
                                ? ClipRRect(
                                    borderRadius: BorderRadius.circular(8),
                                    child: Image.file(
                                      _capturedImage!,
                                      fit: BoxFit.contain,
                                    ),
                                  )
                                : Center(
                                    child: Icon(
                                      Icons.image_outlined,
                                      size: 64,
                                      color: Colors.grey[700],
                                    ),
                                  ),
                          ),
                        ),

                        // Right: Description
                        Expanded(
                          flex: 1,
                          child: Container(
                            padding: const EdgeInsets.all(16.0),
                            child: _isLoading
                                ? const Center(
                                    child: Column(
                                      mainAxisAlignment:
                                          MainAxisAlignment.center,
                                      children: [
                                        CircularProgressIndicator(
                                            color: Colors.white),
                                        SizedBox(height: 16),
                                        Text(
                                          'Analyzing...',
                                          style: TextStyle(color: Colors.white),
                                        ),
                                      ],
                                    ),
                                  )
                                : _description.isNotEmpty
                                    ? SingleChildScrollView(
                                        child: Text(
                                          _description,
                                          style: const TextStyle(
                                            color: Colors.white,
                                            fontSize: 14,
                                          ),
                                        ),
                                      )
                                    : Center(
                                        child: Text(
                                          'Tap the button to capture',
                                          style: TextStyle(
                                            color: Colors.grey[600],
                                            fontSize: 14,
                                          ),
                                          textAlign: TextAlign.center,
                                        ),
                                      ),
                          ),
                        ),
                      ],
                    ),
                  ),
                ),
              ],
            ),
    );
  }
}<|MERGE_RESOLUTION|>--- conflicted
+++ resolved
@@ -242,7 +242,15 @@
   }
 
   Future<void> _captureAndExtractText() async {
-    if (_cameraController == null || !_cameraController!.value.isInitialized) {
+    if (!_isConnectedToBluetooth || _currentFrame == null) {
+      if (mounted) {
+        ScaffoldMessenger.of(context).showSnackBar(
+          const SnackBar(
+            content: Text('Not connected to ESP32 CAM or no image available'),
+            backgroundColor: Colors.orange,
+          ),
+        );
+      }
       return;
     }
 
@@ -250,18 +258,21 @@
       setState(() {
         _isLoading = true;
         _description = '';
-      });
-
-      // Capture image
-      final XFile imageFile = await _cameraController!.takePicture();
-      final File capturedFile = File(imageFile.path);
-
-      setState(() {
-        _capturedImage = capturedFile;
+        _snapshotImage = _currentFrame;
+      });
+
+      // Save current frame to a temporary file
+      final tempDir = await getTemporaryDirectory();
+      final timestamp = DateTime.now().millisecondsSinceEpoch;
+      final tempFile = File('${tempDir.path}/snapshot_$timestamp.jpg');
+      await tempFile.writeAsBytes(_currentFrame!);
+
+      setState(() {
+        _capturedImage = tempFile;
       });
 
       // Extract text from LLM
-      final response = await _llamaService.extractText(capturedFile.path);
+      final response = await _llamaService.extractText(tempFile.path);
 
       setState(() {
         if (response.success) {
@@ -389,29 +400,15 @@
                         left: 0,
                         right: 0,
                         child: Center(
-<<<<<<< HEAD
-                          child: FloatingActionButton(
-                            onPressed: _isLoading || !_serverAvailable || !_isConnectedToBluetooth
-                                ? null
-                                : _captureAndDescribe,
-                            backgroundColor: _serverAvailable && _isConnectedToBluetooth
-                                ? Colors.white
-                                : Colors.grey,
-                            child: const Icon(
-                              Icons.camera_alt,
-                              color: Colors.black,
-                              size: 32,
-                            ),
-=======
                           child: Row(
                             mainAxisAlignment: MainAxisAlignment.center,
                             children: [
                               // Describe button
                               FloatingActionButton(
-                                onPressed: _isLoading || !_serverAvailable
+                                onPressed: _isLoading || !_serverAvailable || !_isConnectedToBluetooth
                                     ? null
                                     : _captureAndDescribe,
-                                backgroundColor: _serverAvailable
+                                backgroundColor: _serverAvailable && _isConnectedToBluetooth
                                     ? Colors.white
                                     : Colors.grey,
                                 child: const Icon(
@@ -423,10 +420,10 @@
                               const SizedBox(width: 16),
                               // Extract text button
                               FloatingActionButton(
-                                onPressed: _isLoading || !_serverAvailable
+                                onPressed: _isLoading || !_serverAvailable || !_isConnectedToBluetooth
                                     ? null
                                     : _captureAndExtractText,
-                                backgroundColor: _serverAvailable
+                                backgroundColor: _serverAvailable && _isConnectedToBluetooth
                                     ? Colors.white
                                     : Colors.grey,
                                 child: const Icon(
@@ -436,7 +433,6 @@
                                 ),
                               ),
                             ],
->>>>>>> 40f60797
                           ),
                         ),
                       ),
